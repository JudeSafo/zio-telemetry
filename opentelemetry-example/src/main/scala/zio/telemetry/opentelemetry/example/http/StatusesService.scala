package zio.telemetry.opentelemetry.example.http

import io.circe.Encoder
import io.opentelemetry.api.trace.propagation.W3CTraceContextPropagator
import io.opentelemetry.api.trace.{ SpanKind, StatusCode }
import io.opentelemetry.context.propagation.TextMapPropagator
import io.opentelemetry.context.propagation.TextMapPropagator.Setter
import org.http4s.circe.jsonEncoderOf
import org.http4s.dsl.Http4sDsl
import org.http4s.{ EntityEncoder, HttpRoutes }
import zio.UIO
import zio.interop.catz._
import zio.telemetry.opentelemetry.Tracing.root
import zio.telemetry.opentelemetry.Tracing

import scala.collection.mutable

object StatusesService {

  val dsl: Http4sDsl[AppTask] = Http4sDsl[AppTask]
  import dsl._

  implicit def encoder[A: Encoder]: EntityEncoder[AppTask, A] = jsonEncoderOf[AppTask, A]

  val propagator: TextMapPropagator               = W3CTraceContextPropagator.getInstance()
  val setter: Setter[mutable.Map[String, String]] = (carrier, key, value) => carrier.update(key, value)

  val errorMapper: PartialFunction[Throwable, StatusCode] = { case _ => StatusCode.UNSET }

<<<<<<< HEAD
  val routes: HttpRoutes[AppTask] = HttpRoutes.of[AppTask] { case GET -> Root / "statuses" =>
    root("/statuses", Span.Kind.SERVER, errorMapper) {
      for {
        carrier <- UIO(mutable.Map[String, String]().empty)
        _       <- Tracing.setAttribute("http.method", "get")
        _       <- Tracing.addEvent("proxy-event")
        _       <- Tracing.inject(httpTextFormat, carrier, setter)
        res     <- Client.status(carrier.toMap).flatMap(Ok(_))
      } yield res
    }
=======
  val routes: HttpRoutes[AppTask] = HttpRoutes.of[AppTask] {
    case GET -> Root / "statuses" =>
      root("/statuses", SpanKind.SERVER, errorMapper) {
        for {
          carrier <- UIO(mutable.Map[String, String]().empty)
          _       <- Tracing.setAttribute("http.method", "get")
          _       <- Tracing.addEvent("proxy-event")
          _       <- Tracing.inject(propagator, carrier, setter)
          res     <- Client.status(carrier.toMap).flatMap(Ok(_))
        } yield res
      }
>>>>>>> 88316018
  }

}<|MERGE_RESOLUTION|>--- conflicted
+++ resolved
@@ -27,30 +27,16 @@
 
   val errorMapper: PartialFunction[Throwable, StatusCode] = { case _ => StatusCode.UNSET }
 
-<<<<<<< HEAD
   val routes: HttpRoutes[AppTask] = HttpRoutes.of[AppTask] { case GET -> Root / "statuses" =>
-    root("/statuses", Span.Kind.SERVER, errorMapper) {
+    root("/statuses", SpanKind.SERVER, errorMapper) {
       for {
         carrier <- UIO(mutable.Map[String, String]().empty)
         _       <- Tracing.setAttribute("http.method", "get")
         _       <- Tracing.addEvent("proxy-event")
-        _       <- Tracing.inject(httpTextFormat, carrier, setter)
+        _       <- Tracing.inject(propagator, carrier, setter)
         res     <- Client.status(carrier.toMap).flatMap(Ok(_))
       } yield res
     }
-=======
-  val routes: HttpRoutes[AppTask] = HttpRoutes.of[AppTask] {
-    case GET -> Root / "statuses" =>
-      root("/statuses", SpanKind.SERVER, errorMapper) {
-        for {
-          carrier <- UIO(mutable.Map[String, String]().empty)
-          _       <- Tracing.setAttribute("http.method", "get")
-          _       <- Tracing.addEvent("proxy-event")
-          _       <- Tracing.inject(propagator, carrier, setter)
-          res     <- Client.status(carrier.toMap).flatMap(Ok(_))
-        } yield res
-      }
->>>>>>> 88316018
   }
 
 }