package zio.telemetry.opentelemetry.example.http

import io.circe.Encoder
import io.circe.syntax._
import io.opentelemetry.api.trace.SpanKind
import io.opentelemetry.api.trace.propagation.W3CTraceContextPropagator
import io.opentelemetry.context.propagation.TextMapPropagator
import io.opentelemetry.context.propagation.TextMapPropagator.Getter
import org.http4s._
import org.http4s.circe.jsonEncoderOf
import org.http4s.dsl.Http4sDsl
import org.http4s.util.CaseInsensitiveString
import zio.interop.catz._
import zio.telemetry.opentelemetry.Tracing
import zio.telemetry.opentelemetry.TracingSyntax._
import zio.telemetry.opentelemetry.example.http.{ Status => ServiceStatus }

import java.lang
import scala.jdk.CollectionConverters._

object StatusService {

  val dsl: Http4sDsl[AppTask] = Http4sDsl[AppTask]
  import dsl._

  implicit def encoder[A: Encoder]: EntityEncoder[AppTask, A] = jsonEncoderOf[AppTask, A]

  val propagator: TextMapPropagator = W3CTraceContextPropagator.getInstance()
  val getter: Getter[Headers] = new Getter[Headers] {
    override def keys(carrier: Headers): lang.Iterable[String] =
      carrier.toList.map(_.name.value).asJava

    override def get(carrier: Headers, key: String): String =
      carrier.get(CaseInsensitiveString(key)).map(_.value).orNull
  }

<<<<<<< HEAD
  val routes: HttpRoutes[AppTask] = HttpRoutes.of[AppTask] { case request @ GET -> Root / "status" =>
    val response = for {
      _        <- Tracing.addEvent("event from backend before response")
      response <- Ok(ServiceStatus.up("backend").asJson)
      _        <- Tracing.addEvent("event from backend after response")
    } yield response

    response.spanFrom(httpTextFormat, request.headers, getter, "/status", Span.Kind.SERVER)
=======
  val routes: HttpRoutes[AppTask] = HttpRoutes.of[AppTask] {
    case request @ GET -> Root / "status" =>
      val response = for {
        _        <- Tracing.addEvent("event from backend before response")
        response <- Ok(ServiceStatus.up("backend").asJson)
        _        <- Tracing.addEvent("event from backend after response")
      } yield response

      response.spanFrom(propagator, request.headers, getter, "/status", SpanKind.SERVER)
>>>>>>> 88316018

  }

}<|MERGE_RESOLUTION|>--- conflicted
+++ resolved
@@ -26,7 +26,7 @@
   implicit def encoder[A: Encoder]: EntityEncoder[AppTask, A] = jsonEncoderOf[AppTask, A]
 
   val propagator: TextMapPropagator = W3CTraceContextPropagator.getInstance()
-  val getter: Getter[Headers] = new Getter[Headers] {
+  val getter: Getter[Headers]       = new Getter[Headers] {
     override def keys(carrier: Headers): lang.Iterable[String] =
       carrier.toList.map(_.name.value).asJava
 
@@ -34,7 +34,6 @@
       carrier.get(CaseInsensitiveString(key)).map(_.value).orNull
   }
 
-<<<<<<< HEAD
   val routes: HttpRoutes[AppTask] = HttpRoutes.of[AppTask] { case request @ GET -> Root / "status" =>
     val response = for {
       _        <- Tracing.addEvent("event from backend before response")
@@ -42,18 +41,7 @@
       _        <- Tracing.addEvent("event from backend after response")
     } yield response
 
-    response.spanFrom(httpTextFormat, request.headers, getter, "/status", Span.Kind.SERVER)
-=======
-  val routes: HttpRoutes[AppTask] = HttpRoutes.of[AppTask] {
-    case request @ GET -> Root / "status" =>
-      val response = for {
-        _        <- Tracing.addEvent("event from backend before response")
-        response <- Ok(ServiceStatus.up("backend").asJson)
-        _        <- Tracing.addEvent("event from backend after response")
-      } yield response
-
-      response.spanFrom(propagator, request.headers, getter, "/status", SpanKind.SERVER)
->>>>>>> 88316018
+    response.spanFrom(propagator, request.headers, getter, "/status", SpanKind.SERVER)
 
   }
 
