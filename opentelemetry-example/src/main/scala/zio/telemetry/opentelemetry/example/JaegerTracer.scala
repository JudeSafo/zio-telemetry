package zio.telemetry.opentelemetry.example

import io.opentelemetry.api.trace.Tracer
import io.opentelemetry.exporter.jaeger.JaegerGrpcSpanExporter
import zio._
import zio.telemetry.opentelemetry.example.config.{ Config, Configuration }
import io.opentelemetry.sdk.OpenTelemetrySdk
import io.opentelemetry.sdk.trace.SdkTracerProvider
import io.opentelemetry.sdk.trace.export.SimpleSpanProcessor

object JaegerTracer {

  def live: RLayer[Configuration, Has[Tracer]] =
    ZLayer.fromServiceM((conf: Config) =>
      for {
<<<<<<< HEAD
        tracer         <- UIO(OpenTelemetry.getTracer("zio.telemetry.opentelemetry.example.JaegerTracer"))
        managedChannel <- Task(ManagedChannelBuilder.forTarget(conf.tracer.host).usePlaintext().build())
        exporter       <- UIO(
                            JaegerGrpcSpanExporter
                              .newBuilder()
                              .setServiceName(serviceName)
                              .setChannel(managedChannel)
                              .build()
                          )
        _              <- Task(
                            OpenTelemetrySdk.getTracerProvider().addSpanProcessor(SimpleSpanProcessor.newBuilder(exporter).build())
                          )
=======
        spanExporter   <- Task(JaegerGrpcSpanExporter.builder().setEndpoint(conf.tracer.host).build())
        spanProcessor  <- UIO(SimpleSpanProcessor.create(spanExporter))
        tracerProvider <- UIO(SdkTracerProvider.builder().addSpanProcessor(spanProcessor).build())
        openTelemetry  <- UIO(OpenTelemetrySdk.builder().setTracerProvider(tracerProvider).build())
        tracer         <- UIO(openTelemetry.getTracer("zio.telemetry.opentelemetry.example.JaegerTracer"))

>>>>>>> 88316018
      } yield tracer
    )

}<|MERGE_RESOLUTION|>--- conflicted
+++ resolved
@@ -13,27 +13,12 @@
   def live: RLayer[Configuration, Has[Tracer]] =
     ZLayer.fromServiceM((conf: Config) =>
       for {
-<<<<<<< HEAD
-        tracer         <- UIO(OpenTelemetry.getTracer("zio.telemetry.opentelemetry.example.JaegerTracer"))
-        managedChannel <- Task(ManagedChannelBuilder.forTarget(conf.tracer.host).usePlaintext().build())
-        exporter       <- UIO(
-                            JaegerGrpcSpanExporter
-                              .newBuilder()
-                              .setServiceName(serviceName)
-                              .setChannel(managedChannel)
-                              .build()
-                          )
-        _              <- Task(
-                            OpenTelemetrySdk.getTracerProvider().addSpanProcessor(SimpleSpanProcessor.newBuilder(exporter).build())
-                          )
-=======
         spanExporter   <- Task(JaegerGrpcSpanExporter.builder().setEndpoint(conf.tracer.host).build())
         spanProcessor  <- UIO(SimpleSpanProcessor.create(spanExporter))
         tracerProvider <- UIO(SdkTracerProvider.builder().addSpanProcessor(spanProcessor).build())
         openTelemetry  <- UIO(OpenTelemetrySdk.builder().setTracerProvider(tracerProvider).build())
         tracer         <- UIO(openTelemetry.getTracer("zio.telemetry.opentelemetry.example.JaegerTracer"))
 
->>>>>>> 88316018
       } yield tracer
     )
 
