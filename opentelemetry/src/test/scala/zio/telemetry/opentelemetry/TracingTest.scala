--- conflicted
+++ resolved
@@ -26,28 +26,16 @@
 
 object TracingTest extends DefaultRunnableSpec {
 
-<<<<<<< HEAD
-  val inMemoryTracer: UIO[(InMemoryTracing, Tracer)] = for {
-    tracerProvider  <- UIO(TracerSdkProvider.builder().build())
-    inMemoryTracing <- UIO(InMemoryTracing.builder().setTracerProvider(tracerProvider).build())
-    // Without this cast, a runtime exception occurs on this particular line:
-    // failed to access class io.opentelemetry.sdk.trace.TracerSdk from class zio.telemetry.opentelemetry.TracingTest
-    // which could not be resolved, even by adding an explicit dependency on the opentelemetry-sdk package
-    // (on which we implicitly depend through the opentelemetry-exporters-inmemory package)
-    tracer           = tracerProvider.get("TracingTest").asInstanceOf[Tracer]
-  } yield (inMemoryTracing, tracer)
-=======
   val inMemoryTracer: UIO[(InMemorySpanExporter, Tracer)] = for {
     spanExporter   <- UIO(InMemorySpanExporter.create())
     spanProcessor  <- UIO(SimpleSpanProcessor.create(spanExporter))
     tracerProvider <- UIO(SdkTracerProvider.builder().addSpanProcessor(spanProcessor).build())
-    tracer         = tracerProvider.get("TracingTest")
+    tracer          = tracerProvider.get("TracingTest")
   } yield (spanExporter, tracer)
->>>>>>> 88316018
 
   val inMemoryTracerLayer: ULayer[Has[InMemorySpanExporter] with Has[Tracer]] =
-    ZLayer.fromEffectMany(inMemoryTracer.map {
-      case (inMemoryTracing, tracer) => Has(inMemoryTracing).add(tracer)
+    ZLayer.fromEffectMany(inMemoryTracer.map { case (inMemoryTracing, tracer) =>
+      Has(inMemoryTracing).add(tracer)
     })
 
   val tracingMockLayer: URLayer[Clock, Has[InMemorySpanExporter] with Tracing with Has[Tracer]] =
@@ -87,28 +75,17 @@
         },
         testM("scopedEffect") {
           for {
-<<<<<<< HEAD
-            tracer <- ZIO.service[Tracer]
-            _      <- Tracing.scopedEffect {
-                        val span = tracer.getCurrentSpan
-                        span.addEvent("In legacy code")
-                        if (Context.current() == Context.ROOT) throw new RuntimeException("Current context is root!")
-                        span.addEvent("Finishing legacy code")
-                      }.span("Scoped")
-                        .span("Root")
-=======
-            _ <- Tracing.scopedEffect {
-                  val span = Span.current()
-                  span.addEvent("In legacy code")
-                  if (Context.current() == Context.root()) throw new RuntimeException("Current context is root!")
-                  span.addEvent("Finishing legacy code")
-                }.span("Scoped")
-                  .span("Root")
->>>>>>> 88316018
-            spans  <- getFinishedSpans
-            root    = spans.find(_.getName == "Root")
-            scoped  = spans.find(_.getName == "Scoped")
-            tags    = scoped.get.getEvents.asScala.toList.map(_.getName)
+            _     <- Tracing.scopedEffect {
+                       val span = Span.current()
+                       span.addEvent("In legacy code")
+                       if (Context.current() == Context.root()) throw new RuntimeException("Current context is root!")
+                       span.addEvent("Finishing legacy code")
+                     }.span("Scoped")
+                       .span("Root")
+            spans <- getFinishedSpans
+            root   = spans.find(_.getName == "Root")
+            scoped = spans.find(_.getName == "Scoped")
+            tags   = scoped.get.getEvents.asScala.toList.map(_.getName)
           } yield assert(root)(isSome(anything)) &&
             assert(scoped)(
               isSome(
@@ -124,32 +101,19 @@
         },
         testM("scopedEffectTotal") {
           for {
-<<<<<<< HEAD
-            tracer <- ZIO.service[Tracer]
-            _      <- Tracing.scopedEffectTotal {
-                        val span = tracer.getCurrentSpan
-                        span.addEvent("In legacy code")
-                        if (Context.current() == Context.ROOT) throw new RuntimeException("Current context is root!")
-                        Thread.sleep(10)
-                        if (Context.current() == Context.ROOT) throw new RuntimeException("Current context is root!")
-                        span.addEvent("Finishing legacy code")
-                      }.span("Scoped")
-                        .span("Root")
-=======
-            _ <- Tracing.scopedEffectTotal {
-                  val span = Span.current()
-                  span.addEvent("In legacy code")
-                  if (Context.current() == Context.root()) throw new RuntimeException("Current context is root!")
-                  Thread.sleep(10)
-                  if (Context.current() == Context.root()) throw new RuntimeException("Current context is root!")
-                  span.addEvent("Finishing legacy code")
-                }.span("Scoped")
-                  .span("Root")
->>>>>>> 88316018
-            spans  <- getFinishedSpans
-            root    = spans.find(_.getName == "Root")
-            scoped  = spans.find(_.getName == "Scoped")
-            tags    = scoped.get.getEvents.asScala.toList.map(_.getName)
+            _     <- Tracing.scopedEffectTotal {
+                       val span = Span.current()
+                       span.addEvent("In legacy code")
+                       if (Context.current() == Context.root()) throw new RuntimeException("Current context is root!")
+                       Thread.sleep(10)
+                       if (Context.current() == Context.root()) throw new RuntimeException("Current context is root!")
+                       span.addEvent("Finishing legacy code")
+                     }.span("Scoped")
+                       .span("Root")
+            spans <- getFinishedSpans
+            root   = spans.find(_.getName == "Root")
+            scoped = spans.find(_.getName == "Scoped")
+            tags   = scoped.get.getEvents.asScala.toList.map(_.getName)
           } yield assert(root)(isSome(anything)) &&
             assert(scoped)(
               isSome(
@@ -166,27 +130,15 @@
         testM("scopedEffectFromFuture") {
           for {
             result <- Tracing.scopedEffectFromFuture { _ =>
-<<<<<<< HEAD
                         Future.successful {
-                          val span = tracer.getCurrentSpan
+                          val span = Span.current()
                           span.addEvent("In legacy code")
-                          if (Context.current() == Context.ROOT)
+                          if (Context.current() == Context.root())
                             throw new RuntimeException("Current context is root!")
                           span.addEvent("Finishing legacy code")
                           1
                         }
                       }.span("Scoped").span("Root")
-=======
-                       Future.successful {
-                         val span = Span.current()
-                         span.addEvent("In legacy code")
-                         if (Context.current() == Context.root())
-                           throw new RuntimeException("Current context is root!")
-                         span.addEvent("Finishing legacy code")
-                         1
-                       }
-                     }.span("Scoped").span("Root")
->>>>>>> 88316018
             spans  <- getFinishedSpans
             root    = spans.find(_.getName == "Root")
             scoped  = spans.find(_.getName == "Scoped")
@@ -269,17 +221,10 @@
                        .setAttribute("string", "foo")
                        .span("foo")
             spans <- getFinishedSpans
-<<<<<<< HEAD
             tags   = spans.head.getAttributes
-          } yield assert(tags.get("boolean"))(equalTo(AttributeValue.booleanAttributeValue(true))) &&
-            assert(tags.get("int"))(equalTo(AttributeValue.longAttributeValue(1))) &&
-            assert(tags.get("string"))(equalTo(AttributeValue.stringAttributeValue("foo")))
-=======
-            tags  = spans.head.getAttributes
           } yield assert(tags.get(AttributeKey.booleanKey("boolean")))(equalTo(Boolean.box(true))) &&
             assert(tags.get(AttributeKey.longKey("int")))(equalTo(Long.box(1))) &&
             assert(tags.get(AttributeKey.stringKey("string")))(equalTo("foo"))
->>>>>>> 88316018
         },
         testM("logging") {
           val duration = 1000.micros
